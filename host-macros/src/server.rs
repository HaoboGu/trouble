--- conflicted
+++ resolved
@@ -171,13 +171,9 @@
                     self.server.table().get(attribute_handle)
                 }
 
-<<<<<<< HEAD
                 #visibility fn set<T: trouble_host::attribute::AttributeHandle>(&self, attribute_handle: &T, input: &T::Value) -> Result<(), Error> {
                     self.server.table().set(attribute_handle, input)
-=======
-                #visibility fn set<T: trouble_host::types::gatt_traits::AsGatt>(&self, characteristic: &trouble_host::attribute::Characteristic<T>, input: &T) -> Result<(), trouble_host::Error> {
-                    self.server.table().set(characteristic, input)
->>>>>>> 477ab38d
+
                 }
             }
 
